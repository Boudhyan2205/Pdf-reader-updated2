/*
 * This file is subject to the terms and conditions defined in
 * file 'LICENSE.md', which is part of this source code package.
 */

package cmap

import (
	"errors"
	"fmt"
	"io"

	"github.com/unidoc/unipdf/v3/common"
)

// parse parses the CMap file and loads into the CMap structure.
func (cmap *CMap) parse() error {
	var prev cmapObject
	for {
		o, err := cmap.parseObject()
		if err != nil {
			if err == io.EOF {
				break
			}
			common.Log.Debug("ERROR: parsing CMap: %v", err)
			return err
		}
		switch t := o.(type) {
		case cmapOperand:
			op := t

			switch op.Operand {
			case begincodespacerange:
				err := cmap.parseCodespaceRange()
				if err != nil {
					return err
				}
			case begincidrange:
				err := cmap.parseCIDRange()
				if err != nil {
					return err
				}
			case beginbfchar:
				err := cmap.parseBfchar()
				if err != nil {
					return err
				}
			case beginbfrange:
				err := cmap.parseBfrange()
				if err != nil {
					return err
				}
			case usecmap:
				if prev == nil {
					common.Log.Debug("ERROR: usecmap with no arg")
					return ErrBadCMap
				}
				name, ok := prev.(cmapName)
				if !ok {
					common.Log.Debug("ERROR: usecmap arg not a name %#v", prev)
					return ErrBadCMap
				}
				cmap.usecmap = name.Name
			case cidSystemInfo:
				// Some PDF generators leave the "/"" off CIDSystemInfo
				// e.g. ~/testdata/459474_809.pdf
				err := cmap.parseSystemInfo()
				if err != nil {
					return err
				}
			}
		case cmapName:
			n := t
			switch n.Name {
			case cidSystemInfo:
				err := cmap.parseSystemInfo()
				if err != nil {
					return err
				}
			case cmapname:
				err := cmap.parseName()
				if err != nil {
					return err
				}
			case cmaptype:
				err := cmap.parseType()
				if err != nil {
					return err
				}
			case cmapversion:
				err := cmap.parseVersion()
				if err != nil {
					return err
				}
			}
		}
		prev = o
	}

	return nil
}

// parseName parses a cmap name and adds it to `cmap`.
// cmap names are defined like this: /CMapName /83pv-RKSJ-H def
func (cmap *CMap) parseName() error {
	name := ""
	done := false
	// NOTE(peterwilliams97): We need up to 20 iterations of this loop for some PDFs I have seen.
	for i := 0; i < 20 && !done; i++ {
		o, err := cmap.parseObject()
		if err != nil {
			return err
		}
		switch t := o.(type) {
		case cmapOperand:
			switch t.Operand {
			case "def":
				done = true
			default:
				// This is not an error because some PDF files don't have valid PostScript names.
				// e.g. ~/testdata/Papercut vs Equitrac.pdf
				// /CMapName /Adobe-SI-*Courier New-6164-0 def
				// We just append the non-existant operator "New-6164-0" to the name
				common.Log.Debug("parseName: State error. o=%#v name=%#q", o, name)
				if name != "" {
					name = fmt.Sprintf("%s %s", name, t.Operand)
				}
				common.Log.Debug("parseName: Recovered. name=%#q", name)
			}
		case cmapName:
			name = t.Name
		}
	}
	if !done {
		common.Log.Debug("ERROR: parseName: No def ")
		return ErrBadCMap
	}
	cmap.name = name
	return nil
}

// parseType parses a cmap type and adds it to `cmap`.
// cmap names are defined like this: /CMapType 1 def
func (cmap *CMap) parseType() error {
	ctype := 0
	done := false
	for i := 0; i < 3 && !done; i++ {
		o, err := cmap.parseObject()
		if err != nil {
			return err
		}
		switch t := o.(type) {
		case cmapOperand:
			switch t.Operand {
			case "def":
				done = true
			default:
				common.Log.Error("parseType: state error. o=%#v", o)
				return ErrBadCMap
			}
		case cmapInt:
			ctype = int(t.val)
		}
	}
	cmap.ctype = ctype
	return nil
}

// parseVersion parses a cmap version and adds it to `cmap`.
// cmap names are defined like this: /CMapType 1 def
// We don't need the version. We do this to eat up the version code in the cmap definition
// to reduce unhandled parse object warnings.
func (cmap *CMap) parseVersion() error {
	version := ""
	done := false
	for i := 0; i < 3 && !done; i++ {
		o, err := cmap.parseObject()
		if err != nil {
			return err
		}
		switch t := o.(type) {
		case cmapOperand:
			switch t.Operand {
			case "def":
				done = true
			default:
				common.Log.Debug("ERROR: parseVersion: state error. o=%#v", o)
				return ErrBadCMap
			}
		case cmapInt:
			version = fmt.Sprintf("%d", t.val)
		case cmapFloat:
			version = fmt.Sprintf("%f", t.val)
		case cmapString:
			version = t.String
		default:
			common.Log.Debug("ERROR: parseVersion: Bad type. o=%#v", o)
		}
	}
	cmap.version = version
	return nil
}

// parseSystemInfo parses a cmap CIDSystemInfo and adds it to `cmap`.
// cmap CIDSystemInfo is define like this:
// /CIDSystemInfo 3 dict dup begin
//   /Registry (Adobe) def
//   /Ordering (Japan1) def
//   /Supplement 1 def
// end def
func (cmap *CMap) parseSystemInfo() error {
	inDict := false
	inDef := false
	name := ""
	done := false
	systemInfo := CIDSystemInfo{}

	// 50 is a generous but arbitrary limit to prevent an endless loop on badly formed cmap files.
	for i := 0; i < 50 && !done; i++ {
		o, err := cmap.parseObject()
		if err != nil {
			return err
		}
		switch t := o.(type) {
		case cmapDict:
			d := t.Dict
			r, ok := d["Registry"]
			if !ok {
				common.Log.Debug("ERROR: Bad System Info")
				return ErrBadCMap
			}
			rr, ok := r.(cmapString)
			if !ok {
				common.Log.Debug("ERROR: Bad System Info")
				return ErrBadCMap
			}
			systemInfo.Registry = rr.String

			r, ok = d["Ordering"]
			if !ok {
				common.Log.Debug("ERROR: Bad System Info")
				return ErrBadCMap
			}
			rr, ok = r.(cmapString)
			if !ok {
				common.Log.Debug("ERROR: Bad System Info")
				return ErrBadCMap
			}

			systemInfo.Ordering = rr.String

			s, ok := d["Supplement"]
			if !ok {
				common.Log.Debug("ERROR: Bad System Info")
				return ErrBadCMap
			}
			ss, ok := s.(cmapInt)
			if !ok {
				common.Log.Debug("ERROR: Bad System Info")
				return ErrBadCMap
			}
			systemInfo.Supplement = int(ss.val)

			done = true
		case cmapOperand:
			switch t.Operand {
			case "begin":
				inDict = true
			case "end":
				done = true
			case "def":
				inDef = false
			}
		case cmapName:
			if inDict {
				name = t.Name
				inDef = true
			}
		case cmapString:
			if inDef {
				switch name {
				case "Registry":
					systemInfo.Registry = t.String
				case "Ordering":
					systemInfo.Ordering = t.String
				}
			}
		case cmapInt:
			if inDef {
				switch name {
				case "Supplement":
					systemInfo.Supplement = int(t.val)
				}
			}
		}
	}
	if !done {
		common.Log.Debug("ERROR: Parsed System Info dict incorrectly")
		return ErrBadCMap
	}

	cmap.systemInfo = systemInfo
	return nil
}

// parseCodespaceRange parses the codespace range section of a CMap.
func (cmap *CMap) parseCodespaceRange() error {
	for {
		o, err := cmap.parseObject()
		if err != nil {
			if err == io.EOF {
				break
			}
			return err
		}

		hexLow, ok := o.(cmapHexString)
		if !ok {
			if op, isOperand := o.(cmapOperand); isOperand {
				if op.Operand == endcodespacerange {
					return nil
				}
				return errors.New("unexpected operand")
			}
		}

		o, err = cmap.parseObject()
		if err != nil {
			if err == io.EOF {
				break
			}
			return err
		}
		hexHigh, ok := o.(cmapHexString)
		if !ok {
			return errors.New("non-hex high")
		}

		if len(hexLow.b) != len(hexHigh.b) {
			return errors.New("unequal number of bytes in range")
		}

		low := hexToCharCode(hexLow)
		high := hexToCharCode(hexHigh)
		if high < low {
			common.Log.Debug("ERROR: Bad codespace. low=0x%02x high=0x%02x", low, high)
			return ErrBadCMap
		}
		numBytes := hexHigh.numBytes
		cspace := Codespace{NumBytes: numBytes, Low: low, High: high}
		cmap.codespaces = append(cmap.codespaces, cspace)

		common.Log.Trace("Codespace low: 0x%X, high: 0x%X", low, high)
	}

	if len(cmap.codespaces) == 0 {
		common.Log.Debug("ERROR: No codespaces in cmap.")
		return ErrBadCMap
	}

	return nil
}

// parseCIDRange parses the CID range section of a CMap.
func (cmap *CMap) parseCIDRange() error {
	for {
		// Parse character code interval start.
		o, err := cmap.parseObject()
		if err != nil {
			if err == io.EOF {
				break
			}
			return err
		}

		hexStart, ok := o.(cmapHexString)
		if !ok {
			if op, isOperand := o.(cmapOperand); isOperand {
				if op.Operand == endcidrange {
					return nil
				}
				return errors.New("cid interval start must be a hex string")
			}
		}
		charcodeStart := hexToCharCode(hexStart)

		// Parse character code interval end.
		o, err = cmap.parseObject()
		if err != nil {
			if err == io.EOF {
				break
			}
			return err
		}

		hexEnd, ok := o.(cmapHexString)
		if !ok {
			return errors.New("cid interval end must be a hex string")
		}
		if len(hexStart.b) != len(hexEnd.b) {
			return errors.New("unequal number of bytes in range")
		}

		charcodeEnd := hexToCharCode(hexEnd)
		if charcodeStart > charcodeEnd {
			common.Log.Debug("ERROR: invalid CID range. start=0x%02x end=0x%02x", charcodeStart, charcodeEnd)
			return ErrBadCMap
		}

		// Parse interval start CID.
		o, err = cmap.parseObject()
		if err != nil {
			if err == io.EOF {
				break
			}
			return err
		}

		cidStart, ok := o.(cmapInt)
		if !ok {
			return errors.New("cid start value must be an decimal number")
		}
		if cidStart.val < 0 {
			return errors.New("invalid cid start value")
		}

		// Fill charcode to CID map.
		cid := cidStart.val
		for charcode := charcodeStart; charcode <= charcodeEnd; charcode++ {
			cmap.codeToCID[charcode] = CharCode(cid)
			cid++
		}

		common.Log.Trace("CID range: <0x%X> <0x%X> %d", charcodeStart, charcodeEnd, cidStart.val)
	}

	return nil
}

// parseBfchar parses a bfchar section of a CMap file.
func (cmap *CMap) parseBfchar() error {
	for {
		// Src code.
		o, err := cmap.parseObject()
		if err != nil {
			if err == io.EOF {
				break
			}
			return err
		}
		var code CharCode

		switch v := o.(type) {
		case cmapOperand:
			if v.Operand == endbfchar {
				return nil
			}
			return errors.New("unexpected operand")
		case cmapHexString:
			code = hexToCharCode(v)
		default:
			return errors.New("unexpected type")
		}

		// Target code.
		o, err = cmap.parseObject()
		if err != nil {
			if err == io.EOF {
				break
			}
			return err
		}
		var target []rune
		switch v := o.(type) {
		case cmapOperand:
			if v.Operand == endbfchar {
				return nil
			}
			common.Log.Debug("ERROR: Unexpected operand. %#v", v)
			return ErrBadCMap
		case cmapHexString:
<<<<<<< HEAD
			runes := hexToRunes(v)
			if len(runes) == 1 {
				target = runes[0]
			} else {
				common.Log.Debug("ERROR: Unexpected runes %#v -> %#v", v, runes)
			}
=======
			target = hexToRunes(v)
>>>>>>> 99ef1b86
		case cmapName:
			common.Log.Debug("ERROR: Unexpected name. %#v", v)
			target = []rune{MissingCodeRune}
		default:
			common.Log.Debug("ERROR: Unexpected type. %#v", o)
			return ErrBadCMap
		}

		cmap.codeToUnicode[code] = string(target)
	}

	return nil
}

// parseBfrange parses a bfrange section of a CMap file.
func (cmap *CMap) parseBfrange() error {
	for {
		// The specifications are in triplets.
		// <srcCodeFrom> <srcCodeTo> <target>
		// where target can be either <destFrom> as a hex code, or a list.

		// Src code from.
		var srcCodeFrom CharCode
		o, err := cmap.parseObject()
		if err != nil {
			if err == io.EOF {
				break
			}
			return err
		}
		switch v := o.(type) {
		case cmapOperand:
			if v.Operand == endbfrange {
				return nil
			}
			return errors.New("unexpected operand")
		case cmapHexString:
			srcCodeFrom = hexToCharCode(v)
		default:
			return errors.New("unexpected type")
		}

		// Src code to.
		var srcCodeTo CharCode
		o, err = cmap.parseObject()
		if err != nil {
			if err == io.EOF {
				break
			}
			return err
		}
		switch v := o.(type) {
		case cmapOperand:
			common.Log.Debug("ERROR: Imcomplete bfrange triplet")
			return ErrBadCMap
		case cmapHexString:
			srcCodeTo = hexToCharCode(v)
		default:
			common.Log.Debug("ERROR: Unexpected type %T", o)
			return ErrBadCMap
		}

		// target(s).
		o, err = cmap.parseObject()
		if err != nil {
			if err == io.EOF {
				break
			}
			return err
		}
		switch v := o.(type) {
		case cmapArray:
			if len(v.Array) != int(srcCodeTo-srcCodeFrom)+1 {
				common.Log.Debug("ERROR: Invalid number of items in array")
				return ErrBadCMap
			}
			for code := srcCodeFrom; code <= srcCodeTo; code++ {
				o := v.Array[code-srcCodeFrom]
				hexs, ok := o.(cmapHexString)
				if !ok {
					return errors.New("non-hex string in array")
				}
				runes := hexToRunes(hexs)
				cmap.codeToUnicode[code] = string(runes)
			}

		case cmapHexString:
			// <codeFrom> <codeTo> <dst>, maps [from,to] to [dst,dst+to-from].
			runes := hexToRunes(v)
			n := len(runes)
			for code := srcCodeFrom; code <= srcCodeTo; code++ {
				cmap.codeToUnicode[code] = string(runes)
				runes[n-1]++
			}
		default:
			common.Log.Debug("ERROR: Unexpected type %T", o)
			return ErrBadCMap
		}
	}

	return nil
}<|MERGE_RESOLUTION|>--- conflicted
+++ resolved
@@ -479,16 +479,7 @@
 			common.Log.Debug("ERROR: Unexpected operand. %#v", v)
 			return ErrBadCMap
 		case cmapHexString:
-<<<<<<< HEAD
-			runes := hexToRunes(v)
-			if len(runes) == 1 {
-				target = runes[0]
-			} else {
-				common.Log.Debug("ERROR: Unexpected runes %#v -> %#v", v, runes)
-			}
-=======
 			target = hexToRunes(v)
->>>>>>> 99ef1b86
 		case cmapName:
 			common.Log.Debug("ERROR: Unexpected name. %#v", v)
 			target = []rune{MissingCodeRune}
