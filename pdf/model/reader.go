--- conflicted
+++ resolved
@@ -121,9 +121,6 @@
 	return true, nil
 }
 
-<<<<<<< HEAD
-// Loads the structure of the pdf file: pages, outlines, etc. !@#$
-=======
 // Check access rights and permissions for a specified password.  If either user/owner password is specified,
 // full rights are granted, otherwise the access rights are specified by the Permissions flag.
 //
@@ -135,7 +132,6 @@
 }
 
 // Loads the structure of the pdf file: pages, outlines, etc.
->>>>>>> 99872f29
 func (this *PdfReader) loadStructure() error {
 	if this.parser.GetCrypter() != nil && !this.parser.IsAuthenticated() {
 		return fmt.Errorf("File need to be decrypted first")
