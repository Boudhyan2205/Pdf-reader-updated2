--- conflicted
+++ resolved
@@ -224,19 +224,14 @@
 
 // Creates a new XObject Image from an image object with default options.
 // If encoder is nil, uses raw encoding (none).
-<<<<<<< HEAD
-func NewXObjectImageFromImage(name PdfObjectName, img *Image, cs PdfColorspace, encoder StreamEncoder) (*XObjectImage, error) {
+func NewXObjectImageFromImage(img *Image, cs PdfColorspace, encoder StreamEncoder) (*XObjectImage, error) {
 	baseXObj := NewXObjectImage()
-	return UpdateXObjectImageFromImage(baseXObj, name, img, cs, encoder)
-}
-
-func UpdateXObjectImageFromImage(baseXObj *XObjectImage, name PdfObjectName, img *Image, cs PdfColorspace, encoder StreamEncoder) (*XObjectImage, error) {
+	return UpdateXObjectImageFromImage(baseXObj, img, cs, encoder)
+}
+
+func UpdateXObjectImageFromImage(baseXObj *XObjectImage, img *Image, cs PdfColorspace, encoder StreamEncoder) (*XObjectImage, error) {
 	dupObj := *baseXObj
 	xobj := &dupObj
-=======
-func NewXObjectImageFromImage(img *Image, cs PdfColorspace, encoder StreamEncoder) (*XObjectImage, error) {
-	xobj := NewXObjectImage()
->>>>>>> 99872f29
 
 	if encoder == nil {
 		encoder = NewRawEncoder()
