--- conflicted
+++ resolved
@@ -800,13 +800,8 @@
 
 	tl.SortPosition(tol)
 
-<<<<<<< HEAD
 	lines := tl.toLines(tol)
-	texts := []string{}
-=======
-	lines := tl.toLines()
 	texts := make([]string, 0, len(lines))
->>>>>>> 1cea79b8
 	for _, l := range lines {
 		texts = append(texts, l.Text)
 	}
