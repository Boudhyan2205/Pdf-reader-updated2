--- conflicted
+++ resolved
@@ -736,12 +736,9 @@
 			string(r),
 			trm,
 			translation(to.gs.CTM.Mult(to.tm).Mult(td0)),
-<<<<<<< HEAD
-			spaceWidth*trm.ScalingFactorX(),
+
+			math.Abs(spaceWidth*trm.ScalingFactorX()),
 			font)
-=======
-			math.Abs(spaceWidth*trm.ScalingFactorX()))
->>>>>>> 186cfdff
 		common.Log.Trace("i=%d code=%d mark=%s trm=%s", i, code, mark, trm)
 		to.marks = append(to.marks, mark)
 
@@ -779,24 +776,6 @@
 // textMark represents text drawn on a page and its position in device coordinates.
 // All dimensions are in device coordinates.
 type textMark struct {
-<<<<<<< HEAD
-	text          string          // The text.
-	orient        int             // The text orientation in degrees. This is the current TRM rounded to 10°.
-	orientedStart transform.Point // Left of text in orientation where text is horizontal.
-	orientedEnd   transform.Point // Right of text in orientation where text is horizontal.
-	height        float64         // Text height.
-	spaceWidth    float64         // Best guess at the width of a space in the font the text was rendered with.
-	font          *model.PdfFont  // The current font.
-	count         int64           // To help with reading debug logs.
-
-}
-
-// newTextMark returns an textMark for text `text` rendered with text rendering matrix (TRM) `trm` and end
-// of character device coordinates `end`. `spaceWidth` is our best guess at the width of a space in
-// the font the text is rendered in device coordinates.
-func (to *textObject) newTextMark(text string, trm transform.Matrix, end transform.Point,
-	spaceWidth float64, font *model.PdfFont) textMark {
-=======
 	text          string             // The text.
 	bbox          model.PdfRectangle // Text bounding box.
 	orient        int                // The text orientation in degrees. This is the current TRM rounded to 10°.
@@ -804,6 +783,7 @@
 	orientedEnd   transform.Point    // Right of text in orientation where text is horizontal.
 	height        float64            // Text height.
 	spaceWidth    float64            // Best guess at the width of a space in the font the text was rendered with.
+	font          *model.PdfFont     // The current font.
 	count         int64              // To help with reading debug logs.
 	trm           transform.Matrix
 	end           transform.Point
@@ -813,8 +793,7 @@
 // and end of character device coordinates `end`. `spaceWidth` is our best guess at the width of a
 // space in the font the text is rendered in device coordinates.
 func (to *textObject) newTextMark(text string, trm transform.Matrix, end transform.Point,
-	spaceWidth float64) textMark {
->>>>>>> 186cfdff
+	spaceWidth float64, font *model.PdfFont) textMark {
 	to.e.textCount++
 	theta := trm.Angle()
 	orient := nearestMultiple(theta, 10)
@@ -904,7 +883,6 @@
 	return strings.Join(parts, "\n")
 }
 
-<<<<<<< HEAD
 // TextComponent represents a text mark with font information
 type TextComponent struct {
 	Text   string
@@ -916,17 +894,17 @@
 }
 
 func (pt PageText) TextComponents() []TextComponent {
-	marks := make([]TextComponent, 0)
-
-	for _, t := range pt.marks {
-		marks = append(marks, TextComponent{
+	marks := make([]TextComponent, len(pt.marks))
+
+	for i, t := range pt.marks {
+		marks[i] = TextComponent{
 			Text:   t.text,
 			X:      t.orientedStart.X,
 			Y:      t.orientedStart.Y,
 			Width:  t.spaceWidth,
 			Height: t.height,
 			Font:   t.font,
-		})
+		}
 	}
 
 	return marks
@@ -935,7 +913,8 @@
 // length returns the number of elements in `pt.marks`.
 func (pt PageText) length() int {
 	return len(pt.marks)
-=======
+}
+
 // TextMark is the public view of a textMark.
 // Currently this is the text contents and a bounding box.
 type TextMark struct {
@@ -951,7 +930,6 @@
 		marks[i] = TextMark{BBox: t.bbox, Text: t.text}
 	}
 	return marks
->>>>>>> 186cfdff
 }
 
 // height returns the max height of the elements in `pt.marks`.
